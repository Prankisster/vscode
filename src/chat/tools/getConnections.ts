--- conflicted
+++ resolved
@@ -42,23 +42,11 @@
 
   prepareInvocation(
     options: LanguageModelToolInvocationPrepareOptions<IGetConnectionsParameters>,
-<<<<<<< HEAD
-=======
     // eslint-disable-next-line @typescript-eslint/no-unused-vars
->>>>>>> fe323991
     token: CancellationToken,
   ): ProviderResult<PreparedToolInvocation> {
     const { input } = options;
     let invocationMessage: string;
-<<<<<<< HEAD
-    if (input.connectionType) {
-      invocationMessage = `Preparing to retrieve connections for connectionType: ${input.connectionType}...`;
-    } else {
-      invocationMessage = "Preparing to retrieve all available connections...";
-    }
-    return {
-      invocationMessage,
-=======
     let confirmationMessage: MarkdownString;
     if (input.connectionType) {
       invocationMessage = `Get all available ${getConnectionLabel(input.connectionType)} connections`;
@@ -84,7 +72,6 @@
     return {
       invocationMessage,
       confirmationMessages,
->>>>>>> fe323991
     };
   }
 
